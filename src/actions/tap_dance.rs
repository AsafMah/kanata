// std
// ktrl
use crate::effects::OutEffects;
use crate::keys::KeyCode;
use crate::keys::KeyEvent;
use crate::keys::KeyValue;
use crate::layers::LayersManager;
use crate::layers::LockOwner;

// inner
use inner::inner;

use crate::layers::{Action, Action::TapDance, Effect};

const STOP: bool = true;
const CONTINUE: bool = false;

// This struct isn't used in Action::TapDance
// due to overhead it'll create in the config file.
// Lots of wrappers in the ron text
struct TapDanceCfg {
    len: usize,
    tap_fx: Effect,
    dance_fx: Effect,
}

impl TapDanceCfg {
    fn from_action(action: &Action) -> Self {
        match action {
            TapDance(len, tap_fx, dance_fx) => Self {
                len: *len,
                tap_fx: tap_fx.clone(),
                dance_fx: dance_fx.clone(),
            },
            _ => unreachable!(),
        }
    }
}

#[derive(Clone, Debug, PartialEq)]
pub struct TapDanceWaiting {
    pub timestamp: evdev_rs::TimeVal,
    pub presses_so_far: usize,
    pub releases_so_far: usize,
}

#[derive(Clone, Debug, PartialEq)]
pub enum TapDanceState {
    TdIdle,
    TdDancing(TapDanceWaiting),
}

pub struct TapDanceMgr {
    dancing: Option<KeyCode>,
    state: TapDanceState,
    wait_time: u64,
}

// --------------- TapDance-specific Functions ----------------------

impl TapDanceMgr {
    pub fn new(wait_time: u64) -> Self {
        assert!(wait_time < (i64::MAX as u64));
        Self {
            state: TapDanceState::TdIdle,
            dancing: None,
            wait_time,
        }
    }

    fn lock_key(l_mgr: &mut LayersManager, key: KeyCode) {
        l_mgr.lock_key(key, LockOwner::LkTapDance);
    }

    fn unlock_key(l_mgr: &mut LayersManager, key: KeyCode) {
        l_mgr.unlock_key(key, LockOwner::LkTapDance);
    }

    fn set_dancing(&mut self, l_mgr: &mut LayersManager, key: KeyCode) {
        self.dancing = Some(key);
        Self::lock_key(l_mgr, key);
    }

    fn clear_dancing(&mut self, l_mgr: &mut LayersManager) {
        if let Some(dancing) = self.dancing {
            Self::unlock_key(l_mgr, dancing);
        } else {
            unreachable!();
        }

        self.dancing = None;
    }

    fn did_dance_timeout(&self, event: &KeyEvent) -> bool {
        let new_timestamp = event.time.clone();
        let wait_start_timestamp = inner!(&self.state, if TapDanceState::TdDancing)
            .timestamp
            .clone();
        let secs_diff = new_timestamp.tv_sec - wait_start_timestamp.tv_sec;
        let usecs_diff = new_timestamp.tv_usec - wait_start_timestamp.tv_usec;
        let diff = (secs_diff * 1_000_000) + usecs_diff;
        diff >= (self.wait_time as i64) * 1000
    }

    fn handle_th_dancing(
        &mut self,
        l_mgr: &mut LayersManager,
        event: &KeyEvent,
        td_cfg: &TapDanceCfg,
    ) -> OutEffects {
        let did_timeout = self.did_dance_timeout(event);
        let did_key_change = event.code != self.dancing.unwrap().clone();

        if did_timeout || did_key_change {
            let mut fx_vals = self.get_buffered_key_events(td_cfg).effects.unwrap();
            self.state = TapDanceState::TdIdle;
            self.clear_dancing(l_mgr);
            let idle_out = self.handle_th_idle(l_mgr, event, td_cfg);
            if let Some(mut new_fx_vals) = idle_out.effects {
                fx_vals.append(&mut new_fx_vals);
            }
            return OutEffects::new_multiple(STOP, fx_vals);
        }

        let value = KeyValue::from(event.value);
        let wait_state = inner!(&self.state, if TapDanceState::TdDancing);
        match value {
            KeyValue::Press => {
                let mut new_state = wait_state.clone();
                new_state.presses_so_far += 1;

                if new_state.presses_so_far >= td_cfg.len {
                    self.state = TapDanceState::TdDancing(new_state);
                    OutEffects::new(STOP, td_cfg.dance_fx.clone(), KeyValue::Press)
                } else {
                    self.state = TapDanceState::TdDancing(new_state);
                    OutEffects::empty(STOP)
                }
            }
            KeyValue::Release => {
                let mut new_state = wait_state.clone();
                new_state.releases_so_far += 1;

                if new_state.releases_so_far >= td_cfg.len {
                    self.state = TapDanceState::TdIdle;
                    self.clear_dancing(l_mgr);
                    OutEffects::new(STOP, td_cfg.dance_fx.clone(), KeyValue::Release)
                } else {
                    self.state = TapDanceState::TdDancing(new_state);
                    OutEffects::empty(STOP)
                }
            }

            KeyValue::Repeat => {
                // Drop repeats. These aren't supported for TapDances
                OutEffects::empty(STOP)
            }
        }
    }

    fn handle_th_idle(
        &mut self,
        l_mgr: &mut LayersManager,
        event: &KeyEvent,
        td_cfg: &TapDanceCfg,
    ) -> OutEffects {
        assert!(self.state == TapDanceState::TdIdle);

        let keycode: KeyCode = event.code;
        let value = KeyValue::from(event.value);

        match value {
            KeyValue::Press => {
                self.state = TapDanceState::TdDancing(TapDanceWaiting {
                    timestamp: event.time.clone(),
                    presses_so_far: 1,
                    releases_so_far: 0,
                });
                self.set_dancing(l_mgr, keycode);
                OutEffects::empty(STOP)
            }

            KeyValue::Release => {
                // Forward the release
                OutEffects::new(STOP, td_cfg.tap_fx.clone(), KeyValue::Release)
            }

            KeyValue::Repeat => {
                // Drop repeats. These aren't supported for TapDances
                OutEffects::empty(STOP)
            }
        }
    }

    // Assumes this is an event tied to a TapDance assigned MergedKey
    fn process_tap_dance_key(
        &mut self,
        l_mgr: &mut LayersManager,
        event: &KeyEvent,
        td_cfg: &TapDanceCfg,
    ) -> OutEffects {
        let state = &self.state;
        match state {
            TapDanceState::TdIdle => self.handle_th_idle(l_mgr, event, td_cfg),
            TapDanceState::TdDancing(_) => self.handle_th_dancing(l_mgr, event, td_cfg),
        }
    }

    // --------------- Non-TapDance Functions ----------------------

    fn get_buffered_key_events(&self, td_cfg: &TapDanceCfg) -> OutEffects {
        let mut out = OutEffects::empty(STOP);
        let wait_state = inner!(&self.state, if TapDanceState::TdDancing);

        for _i in 0..wait_state.presses_so_far {
            out.insert(td_cfg.tap_fx.clone(), KeyValue::Press);
        }
        for _i in 0..wait_state.releases_so_far {
            out.insert(td_cfg.tap_fx.clone(), KeyValue::Release);
        }

        out
    }

    fn process_non_tap_dance_key(
        &mut self,
        l_mgr: &mut LayersManager,
        _event: &KeyEvent,
    ) -> OutEffects {
        match self.dancing {
            None => OutEffects::empty(CONTINUE),

            Some(dancing) => {
                let action = &l_mgr.get(dancing).action;
                let td_cfg = TapDanceCfg::from_action(action);

                let mut out = self.get_buffered_key_events(&td_cfg);
                out.stop_processing = CONTINUE;

                self.state = TapDanceState::TdIdle;
                self.clear_dancing(l_mgr);

                out
            }
        }
    }

    // --------------- High-Level Functions ----------------------

    // Returns true if processed, false if skipped
    pub fn process(&mut self, l_mgr: &mut LayersManager, event: &KeyEvent) -> OutEffects {
        let code = event.code;
        let action = &l_mgr.get(code).action;

        if let Action::TapDance(..) = action {
            let td_cfg = TapDanceCfg::from_action(action);
            self.process_tap_dance_key(l_mgr, event, &td_cfg)
        } else {
            self.process_non_tap_dance_key(l_mgr, event)
        }
    }

    #[cfg(test)]
    pub fn is_idle(&self) -> bool {
        self.dancing.is_none()
    }
}

#[cfg(test)]
use crate::cfg::*;
#[cfg(test)]
use crate::effects::Effect::*;
#[cfg(test)]
use crate::keys::KeyCode::*;

#[test]
fn test_tap_dance() {
<<<<<<< HEAD
    use std::collections::HashMap;
    let mut h = HashMap::new();
    h.insert("base".to_string(), 0);
    let cfg = Cfg::new(
        h,
        vec![
            vec![
                (KEY_A, TapDance(3, Key(KEY_A), Key(KEY_LEFTCTRL))),
            ],
=======
    let cfg = Cfg::new(vec![
        // 0: base layer
        vec![(KEY_A, TapDance(3, Key(KEY_A), Key(KEY_LEFTCTRL)))],
>>>>>>> bc1096df
    ]);

    let mut l_mgr = LayersManager::new(&cfg.layers, &cfg.layer_aliases);
    let mut th_mgr = TapDanceMgr::new(500);

    l_mgr.init();

    let ev_th_press = KeyEvent::new_press(KEY_A);
    let ev_th_release = KeyEvent::new_release(KEY_A);

    // 1st
    assert_eq!(
        th_mgr.process(&mut l_mgr, &ev_th_press),
        OutEffects::empty(STOP)
    );
    assert_eq!(th_mgr.is_idle(), false);
    assert_eq!(l_mgr.is_key_locked(KEY_A), true);
    assert_eq!(
        th_mgr.process(&mut l_mgr, &ev_th_release),
        OutEffects::empty(STOP)
    );

    assert_eq!(
        th_mgr.process(&mut l_mgr, &ev_th_press),
        OutEffects::empty(STOP)
    );
    assert_eq!(th_mgr.is_idle(), false);
    assert_eq!(l_mgr.is_key_locked(KEY_A), true);
    assert_eq!(
        th_mgr.process(&mut l_mgr, &ev_th_release),
        OutEffects::empty(STOP)
    );

    assert_eq!(
        th_mgr.process(&mut l_mgr, &ev_th_press),
        OutEffects::new(STOP, Key(KEY_LEFTCTRL), KeyValue::Press)
    );
    assert_eq!(th_mgr.is_idle(), false);
    assert_eq!(l_mgr.is_key_locked(KEY_A), true);
    assert_eq!(
        th_mgr.process(&mut l_mgr, &ev_th_release),
        OutEffects::new(STOP, Key(KEY_LEFTCTRL), KeyValue::Release)
    );

    assert_eq!(th_mgr.is_idle(), true);
    assert_eq!(l_mgr.is_key_locked(KEY_A), false);
}

// TODO
// 1. Test Action::Tap interruption
// 2. Test Action::TapHold interruption
// 3. Test other Action::TapDance interruption
// 4. Test dance timeout<|MERGE_RESOLUTION|>--- conflicted
+++ resolved
@@ -275,7 +275,6 @@
 
 #[test]
 fn test_tap_dance() {
-<<<<<<< HEAD
     use std::collections::HashMap;
     let mut h = HashMap::new();
     h.insert("base".to_string(), 0);
@@ -285,11 +284,6 @@
             vec![
                 (KEY_A, TapDance(3, Key(KEY_A), Key(KEY_LEFTCTRL))),
             ],
-=======
-    let cfg = Cfg::new(vec![
-        // 0: base layer
-        vec![(KEY_A, TapDance(3, Key(KEY_A), Key(KEY_LEFTCTRL)))],
->>>>>>> bc1096df
     ]);
 
     let mut l_mgr = LayersManager::new(&cfg.layers, &cfg.layer_aliases);
